--- conflicted
+++ resolved
@@ -332,12 +332,6 @@
 
         let mut grads = info_span!("Backward pass", sync_burn = true).in_scope(|| loss.backward());
 
-<<<<<<< HEAD
-        // There's an annoying issue in Burn where the scheduler step
-        // is a trait function, which requires the backen to be known,
-        // which is otherwise unconstrained, leading to needing this ugly call.
-=======
->>>>>>> 92ad63d5
         let mut splats = info_span!("Optimizer step", sync_burn = true).in_scope(|| {
             let mut grad_means = GradientsParams::new();
             grad_means.register(
@@ -364,18 +358,9 @@
             );
 
             let mut splats = splats;
-<<<<<<< HEAD
-            for (sched, grad) in [self.sched_mean, self.sched_opac, self.sched_rest]
-                .iter_mut()
-                .zip([grad_means, grad_opac, grad_rest])
-            {
-                splats = self.optim.step(sched.step(), splats, grad);
-            }
-=======
             splats = self.optim.step(self.sched_mean.step(), splats, grad_means);
             splats = self.optim.step(self.sched_opac.step(), splats, grad_opac);
             splats = self.optim.step(self.sched_rest.step(), splats, grad_rest);
->>>>>>> 92ad63d5
             splats
         });
 

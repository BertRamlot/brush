--- conflicted
+++ resolved
@@ -116,23 +116,6 @@
             continue;
         }
 
-<<<<<<< HEAD
-        let batch = {
-            let _span = trace_span!("Get batch").entered();
-            dataloader.next_batch().await
-        };
-
-        let gt_image = batch.gt_images.clone();
-
-        let (new_splats, stats) = trainer.step(batch, train_scene.background, splats).await?;
-        splats = new_splats;
-
-        if trainer.iter % config.visualize_splats_every == 0 {
-            visualize.log_train_stats(&splats, &stats, gt_image).await?;
-        }
-
-=======
->>>>>>> d27d863c
         if let Some(eval_scene) = dataset.eval_scene() {
             if trainer.iter % config.eval_every == 0 {
                 let eval =
@@ -146,7 +129,7 @@
         }
 
         let batch = {
-            let _span = info_span!("Get batch").entered();
+            let _span = trace_span!("Get batch").entered();
             dataloader.next_batch().await
         };
         let gt_image = batch.gt_images.clone();
